--- conflicted
+++ resolved
@@ -79,35 +79,12 @@
         run_watchdog(period);
     }
 
-<<<<<<< HEAD
     // create a zenoh session. Plugins are loaded during the open.
-    let _session = zenoh::open(config).res().await.unwrap();
-
-=======
-    // create a zenoh Runtime (to share with plugins)
-    let runtime = zenoh::runtime::Runtime::new(config)
-        .await
-        .unwrap_or_else(|e| {
-            println!("{e}. Exiting...");
-            std::process::exit(-1);
-        });
-
-    // start REST plugin
-    if rest_plugin {
-        use zenoh_plugin_trait::Plugin;
-        zenoh_plugin_rest::RestPlugin::start("rest", &runtime).unwrap_or_else(|e| {
-            println!("{e}. Exiting...");
-            std::process::exit(-1);
-        });
-    }
-
-    // start DDS plugin
-    use zenoh_plugin_trait::Plugin;
-    zenoh_plugin_ros2dds::ROS2Plugin::start("ros2dds", &runtime).unwrap_or_else(|e| {
+    let _session = zenoh::open(config).res().await.unwrap_or_else(|e| {
         println!("{e}. Exiting...");
         std::process::exit(-1);
     });
->>>>>>> 0eda38b7
+
     async_std::future::pending::<()>().await;
 }
 
