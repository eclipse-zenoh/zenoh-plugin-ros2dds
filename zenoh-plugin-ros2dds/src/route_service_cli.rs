--- conflicted
+++ resolved
@@ -373,41 +373,12 @@
         is_little_endian,
     );
 
-<<<<<<< HEAD
     // route request buffer stripped from request_id (client_id + sequence_number)
     let mut zenoh_req_buf = ZBuf::empty();
     // copy CDR Header
     zenoh_req_buf.push_zslice(slice.subslice(0, 4).unwrap());
-    // copy Request payload, skiping client_id + sequence_number
+    // copy Request payload, skipping client_id + sequence_number
     zenoh_req_buf.push_zslice(slice.subslice(20, slice.len()).unwrap());
-=======
-    // Copy CDR Header
-    let cdr_header = match dds_req_buf.get(0..4) {
-        Some(hdr) => hdr,
-        None => {
-            // TODO: do we want this to return or explode ?
-            tracing::error!(
-                "Sample buffer was empty, Could not ger cdr header expected bytes [0..4]",
-            );
-            return;
-        }
-    };
-
-    // copy Request payload, skipping client_id + sequence_number
-    let payload = match dds_req_buf.get(20..dds_req_buf.len()) {
-        Some(hdr) => hdr,
-        None => {
-            // TODO: do we want this to return or explode ?
-            tracing::error!(
-                "Sample buffer payload subslice failed, expected bytes [20..buffer.len()]",
-            );
-            return;
-        }
-    };
-
-    let res: Vec<u8> = [cdr_header, payload].concat();
-    let zenoh_req_buf = ZBytes::new(res);
->>>>>>> a7d15738
 
     if *LOG_PAYLOAD {
         tracing::debug!("{route_id}: routing request {request_id} from DDS to Zenoh (timeout:{query_timeout:#?}) - payload: {zenoh_req_buf:02x?}");
