--- conflicted
+++ resolved
@@ -462,38 +462,9 @@
     // Check if it's one of my queries in progress. Drop otherwise
     match queries_in_progress.remove(&request_id) {
         Some(query) => {
-<<<<<<< HEAD
             let mut zenoh_rep_buf = ZBuf::empty();
             zenoh_rep_buf.push_zslice(slice.subslice(0, 4).unwrap());
             zenoh_rep_buf.push_zslice(slice.subslice(20, slice.len()).unwrap());
-=======
-            // copy CDR Header
-            let cdr_header = match dds_rep_buf.get(0..4) {
-                Some(hdr) => hdr,
-                None => {
-                    // TODO: do we want this to return or explode ?
-                    tracing::error!(
-                        "Sample buffer was empty, Could not ger cdr header expected bytes [0..4]",
-                    );
-                    return;
-                }
-            };
-
-            // copy Request payload, skipping client_id + sequence_number
-            let payload = match dds_rep_buf.get(20..dds_rep_buf.len()) {
-                Some(hdr) => hdr,
-                None => {
-                    // TODO: do we want this to return or explode ?
-                    tracing::error!(
-                        "Sample buffer payload subslice failed, expected bytes [20..buffer.len()]",
-                    );
-                    return;
-                }
-            };
-
-            let res: Vec<u8> = [cdr_header, payload].concat();
-            let zenoh_rep_buf = ZBytes::new(res);
->>>>>>> a7d15738
 
             if *LOG_PAYLOAD {
                 tracing::debug!("{route_id}: routing reply {request_id} from DDS to Zenoh - payload: {zenoh_rep_buf:02x?}");
